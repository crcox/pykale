"""This example is about domain adaptation for action recognition, using PyTorch Lightning.

Reference: https://github.com/thuml/CDAN/blob/master/pytorch/train_image.py
"""

import argparse
import logging
import os

import pytorch_lightning as pl
from config import get_cfg_defaults
from model import get_model
from pytorch_lightning import loggers as pl_loggers
from pytorch_lightning.callbacks import LearningRateMonitor

from kale.loaddata.video_access import VideoDataset
from kale.loaddata.video_multi_domain import VideoMultiDomainDatasets
from kale.utils.csv_logger import setup_logger
from kale.utils.seed import set_seed

# from pytorch_lightning.callbacks.early_stopping import EarlyStopping


def arg_parse():
    """Parsing arguments"""
    parser = argparse.ArgumentParser(description="Domain Adversarial Networks on Action Datasets")
    parser.add_argument("--cfg", required=True, help="path to config file", type=str)
<<<<<<< HEAD
    parser.add_argument("--gpus", default="0", help="gpu id(s) to use. None for cpu. str(-1)/int(-1) for ", type=str)
=======
    parser.add_argument("--gpus", default=[0],
                        help="gpu id(s) to use. None/int(0) for cpu. list[x,y] for xth, yth GPU. str(x) for the first "
                             "x GPUs. str(-1)/int(-1) for all available GPUs", type=str)
>>>>>>> 00ba8b00
    parser.add_argument("--resume", default="", type=str)
    args = parser.parse_args()
    return args


def main():
    """The main for this domain adaptation example, showing the workflow"""
    args = arg_parse()

    # ---- setup configs ----
    cfg = get_cfg_defaults()
    cfg.merge_from_file(args.cfg)
    cfg.freeze()
    print(cfg)

    # ---- setup output ----
    os.makedirs(cfg.OUTPUT.DIR, exist_ok=True)
    format_str = "@%(asctime)s %(name)s [%(levelname)s] - (%(message)s)"
    logging.basicConfig(format=format_str)

    # ---- setup dataset ----
    seed = cfg.SOLVER.SEED
    source, target, dict_num_classes = VideoDataset.get_source_target(
        VideoDataset(cfg.DATASET.SOURCE.upper()), VideoDataset(cfg.DATASET.TARGET.upper()), seed, cfg
    )
    dataset = VideoMultiDomainDatasets(
        source,
        target,
        image_modality=cfg.DATASET.IMAGE_MODALITY,
        random_state=seed,
        config_weight_type=cfg.DATASET.WEIGHT_TYPE,
        config_size_type=cfg.DATASET.SIZE_TYPE,
    )

    # ---- training/test process ----
    ### Repeat multiple times to get std
    for i in range(0, cfg.DATASET.NUM_REPEAT):
        seed = seed + i * 10
        set_seed(seed)  # seed_everything in pytorch_lightning did not set torch.backends.cudnn
        print(f"==> Building model for seed {seed} ......")
        # ---- setup model and logger ----
        model, train_params = get_model(cfg, dataset, dict_num_classes)
        logger, results, checkpoint_callback, test_csv_file = setup_logger(
            train_params, cfg.OUTPUT.DIR, cfg.DAN.METHOD, seed, cfg.DATASET.CLASS_TYPE
        )
        tb_logger = pl_loggers.TensorBoardLogger(cfg.OUTPUT.TB_DIR)

        ### Set early stopping
        # early_stop_callback = EarlyStopping(monitor="V_target_acc", min_delta=0.0000, patience=100, mode="max")

        lr_monitor = LearningRateMonitor(logging_interval="epoch")

        ### Set the lightning trainer. Comment `limit_train_batches`, `limit_val_batches`, `limit_test_batches` when
        # training. Uncomment and change the ratio to test the code on the smallest sub-dataset for efficiency in
        # debugging. Uncomment early_stop_callback to activate early stopping.
        trainer = pl.Trainer(
            progress_bar_refresh_rate=cfg.OUTPUT.PB_FRESH,  # in steps
            min_epochs=cfg.SOLVER.MIN_EPOCHS,
            max_epochs=cfg.SOLVER.MAX_EPOCHS,
            # resume_from_checkpoint=last_checkpoint_file,
            gpus=args.gpus,
            logger=tb_logger,  # logger,
            # weights_summary='full',
            fast_dev_run=cfg.OUTPUT.FAST_DEV_RUN,  # True,
            callbacks=[lr_monitor, checkpoint_callback],
            # callbacks=[early_stop_callback, lr_monitor],
            # limit_train_batches=0.03,
            # limit_val_batches=0.4,
            # limit_test_batches=0.03,
        )

        # ## Find learning_rate
        # lr_finder = trainer.tuner.lr_find(model, max_lr=0.1, min_lr=1e-6)
        # fig = lr_finder.plot(suggest=True)
        # fig.show()
        # logging.info(lr_finder.suggestion())

        ### Training/validation process
        trainer.fit(model)
        results.update(
            is_validation=True, method_name=cfg.DAN.METHOD, seed=seed, metric_values=trainer.callback_metrics,
        )

        ### Test process
        trainer.test()
        results.update(
            is_validation=False, method_name=cfg.DAN.METHOD, seed=seed, metric_values=trainer.callback_metrics,
        )
        results.to_csv(test_csv_file)
        results.print_scores(method_name=cfg.DAN.METHOD, split="Test")


if __name__ == "__main__":
    main()<|MERGE_RESOLUTION|>--- conflicted
+++ resolved
@@ -25,13 +25,9 @@
     """Parsing arguments"""
     parser = argparse.ArgumentParser(description="Domain Adversarial Networks on Action Datasets")
     parser.add_argument("--cfg", required=True, help="path to config file", type=str)
-<<<<<<< HEAD
-    parser.add_argument("--gpus", default="0", help="gpu id(s) to use. None for cpu. str(-1)/int(-1) for ", type=str)
-=======
     parser.add_argument("--gpus", default=[0],
                         help="gpu id(s) to use. None/int(0) for cpu. list[x,y] for xth, yth GPU. str(x) for the first "
                              "x GPUs. str(-1)/int(-1) for all available GPUs", type=str)
->>>>>>> 00ba8b00
     parser.add_argument("--resume", default="", type=str)
     args = parser.parse_args()
     return args
