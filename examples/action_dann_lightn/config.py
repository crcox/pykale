"""
Default configurations for action recognition domain adaptation
"""

import os

from yacs.config import CfgNode as CN

# -----------------------------------------------------------------------------
# Config definition
# -----------------------------------------------------------------------------

_C = CN()

# -----------------------------------------------------------------------------
# Dataset
# -----------------------------------------------------------------------------
_C.DATASET = CN()
_C.DATASET.ROOT = "I:/Datasets/EgoAction/"  # "/shared/tale2/Shared"
_C.DATASET.SOURCE = "EPIC"  # dataset options=["EPIC", "GTEA", "ADL", "KITCHEN"]
_C.DATASET.SRC_TRAINLIST = "epic_D1_train.pkl"
_C.DATASET.SRC_TESTLIST = "epic_D1_test.pkl"
_C.DATASET.TARGET = "EPIC"  # dataset options=["EPIC", "GTEA", "ADL", "KITCHEN"]
_C.DATASET.TGT_TRAINLIST = "epic_D2_train.pkl"
_C.DATASET.TGT_TESTLIST = "epic_D2_test.pkl"
_C.DATASET.IMAGE_MODALITY = "rgb"  # mode options=["rgb", "flow", "audio", "joint", "all"]
_C.DATASET.INPUT_TYPE = "image"  # type options=["image", "feature"]
_C.DATASET.NUM_SEGMENTS = 1  # = 1, if image input; = 8, if feature input.
_C.DATASET.FRAMES_PER_SEGMENT = 16
_C.DATASET.NUM_REPEAT = 5  # 10
_C.DATASET.WEIGHT_TYPE = "natural"
_C.DATASET.SIZE_TYPE = "adaptive"  # options=["source", "max", "adaptive"]
_C.DATASET.CLASS_TYPE = "verb"  # options=["verb", "verb+noun"]

# ---------------------------------------------------------------------------- #
# Misc options
# ---------------------------------------------------------------------------- #
_C.OUTPUT = CN()
# _C.OUTPUT.ROOT = "./outputs"  # output_dir
_C.OUTPUT.VERBOSE = False  # To discuss, for HPC jobs
_C.OUTPUT.FAST_DEV_RUN = False  # True for debug
_C.OUTPUT.PB_FRESH = 0  # 0 # 50 # 0 to disable  ; MAYBE make it a command line option
# _C.OUTPUT.DIR = os.path.join(_C.OUTPUT.ROOT, _C.DATASET.SOURCE + "2" + _C.DATASET.TARGET)
_C.OUTPUT.TB_DIR = os.path.join("lightning_logs", _C.DATASET.SOURCE + "2" + _C.DATASET.TARGET)

# ---------------------------------------------------------------------------- #
# Solver
# ---------------------------------------------------------------------------- #
_C.SOLVER = CN()
_C.SOLVER.SEED = 2020
_C.SOLVER.BASE_LR = 0.01  # Initial learning rate
_C.SOLVER.WORKERS = 0

_C.SOLVER.TYPE = "SGD"
_C.SOLVER.MOMENTUM = 0.9
_C.SOLVER.WEIGHT_DECAY = 0.0001  # 1e-4
_C.SOLVER.NESTEROV = True

_C.SOLVER.MAX_EPOCHS = 30  # "nb_adapt_epochs": 100,
# _C.SOLVER.WARMUP = True
_C.SOLVER.MIN_EPOCHS = 5  # "nb_init_epochs": 20,
_C.SOLVER.TRAIN_BATCH_SIZE = 128  # 150
# _C.SOLVER.TEST_BATCH_SIZE = 16  # No difference in ADA

# Adaptation-specific solver config
_C.SOLVER.AD_LAMBDA = True
_C.SOLVER.AD_LR = True
_C.SOLVER.INIT_LAMBDA = 1.0

# ---------------------------------------------------------------------------- #
# Feature Extraction configs
# ---------------------------------------------------------------------------- #
_C.MODEL = CN()
_C.MODEL.METHOD = "i3d"  # options=["r3d_18", "r2plus1d_18", "mc3_18", "i3d"]
_C.MODEL.ATTENTION = "None"  # options=["None", "SELayer"]

# ---------------------------------------------------------------------------- #
# Basic Domain Adaptation Net (DAN) configs
# ---------------------------------------------------------------------------- #
_C.DAN = CN()
_C.DAN.METHOD = "DANN"  # options=["CDAN", "CDAN-E", "DANN", "DAN", "TA3N"]
_C.DAN.USERANDOM = False
_C.DAN.RANDOM_DIM = 1024
<<<<<<< HEAD
=======
# ---------------------------------------------------------------------------- #
# Misc options
# ---------------------------------------------------------------------------- #
_C.OUTPUT = CN()
_C.OUTPUT.VERBOSE = False  # To discuss, for HPC jobs
_C.OUTPUT.FAST_DEV_RUN = False  # True for debug
_C.OUTPUT.PB_FRESH = 0  # 0 # 50 # 0 to disable  ; MAYBE make it a command line option
_C.OUTPUT.TB_DIR = os.path.join("lightning_logs", _C.DATASET.SOURCE + "2" + _C.DATASET.TARGET)
>>>>>>> e27a4662


def get_cfg_defaults():
    return _C.clone()<|MERGE_RESOLUTION|>--- conflicted
+++ resolved
@@ -81,8 +81,7 @@
 _C.DAN.METHOD = "DANN"  # options=["CDAN", "CDAN-E", "DANN", "DAN", "TA3N"]
 _C.DAN.USERANDOM = False
 _C.DAN.RANDOM_DIM = 1024
-<<<<<<< HEAD
-=======
+
 # ---------------------------------------------------------------------------- #
 # Misc options
 # ---------------------------------------------------------------------------- #
@@ -91,7 +90,6 @@
 _C.OUTPUT.FAST_DEV_RUN = False  # True for debug
 _C.OUTPUT.PB_FRESH = 0  # 0 # 50 # 0 to disable  ; MAYBE make it a command line option
 _C.OUTPUT.TB_DIR = os.path.join("lightning_logs", _C.DATASET.SOURCE + "2" + _C.DATASET.TARGET)
->>>>>>> e27a4662
 
 
 def get_cfg_defaults():
