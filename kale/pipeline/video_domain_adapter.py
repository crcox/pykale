# =============================================================================
# Author: Xianyuan Liu, xianyuan.liu@sheffield.ac.uk or xianyuan.liu@outlook.com
#         Haiping Lu, h.lu@sheffield.ac.uk or hplu@ieee.org
# =============================================================================

"""Domain adaptation systems (pipelines) for video data, e.g., for action recognition.
Most are inherited from kale.pipeline.domain_adapter.
"""

import numpy as np
import pytorch_lightning as pl
import torch
from torch import nn
from torch.nn.init import kaiming_normal_

import kale.predict.losses as losses
from kale.loaddata.video_access import get_class_type, get_image_modality
from kale.pipeline.domain_adapter import (
    BaseAdaptTrainer,
    BaseMMDLike,
    CDANtrainer,
    DANNtrainer,
    get_aggregated_metrics,
    get_aggregated_metrics_from_dict,
    get_metrics_from_parameter_dict,
    Method,
    ReverseLayerF,
    set_requires_grad,
    WDGRLtrainer,
)

# from kale.utils.logger import save_results_to_json


def create_mmd_based_video(
    method: Method, dataset, image_modality, feature_extractor, task_classifier, input_type, class_type, **train_params
):
    """MMD-based deep learning methods for domain adaptation on video data: DAN and JAN"""
    if not method.is_mmd_method():
        raise ValueError(f"Unsupported MMD method: {method}")
    if method is Method.DAN:
        return DANTrainerVideo(
            dataset=dataset,
            image_modality=image_modality,
            feature_extractor=feature_extractor,
            task_classifier=task_classifier,
            method=method,
            input_type=input_type,
            class_type=class_type,
            **train_params,
        )
    if method is Method.JAN:
        return JANTrainerVideo(
            dataset=dataset,
            image_modality=image_modality,
            feature_extractor=feature_extractor,
            task_classifier=task_classifier,
            method=method,
            input_type=input_type,
            class_type=class_type,
            kernel_mul=[2.0, 2.0],
            kernel_num=[5, 1],
            **train_params,
        )


def create_dann_like_video(
    method: Method,
    dataset,
    image_modality,
    feature_extractor,
    task_classifier,
    critic,
    input_type,
    class_type,
    **train_params,
):
    """DANN-based deep learning methods for domain adaptation on video data: DANN, CDAN, CDAN+E"""

    # # Uncomment for later work.
    # # Set up a new create_fewshot_trainer for video data based on original one in `domain_adapter.py`
    # if dataset.is_semi_supervised():
    #     return create_fewshot_trainer_4video(
    #         method, dataset, feature_extractor, task_classifier, critic, **train_params
    #     )

    if method.is_dann_method():
        alpha = 0 if method is Method.Source else 1
        return DANNtrainerVideo(
            alpha=alpha,
            image_modality=image_modality,
            dataset=dataset,
            feature_extractor=feature_extractor,
            task_classifier=task_classifier,
            critic=critic,
            method=method,
            input_type=input_type,
            class_type=class_type,
            **train_params,
        )
    elif method.is_cdan_method():
        return CDANtrainerVideo(
            dataset=dataset,
            image_modality=image_modality,
            feature_extractor=feature_extractor,
            task_classifier=task_classifier,
            critic=critic,
            method=method,
            input_type=input_type,
            class_type=class_type,
            use_entropy=method is Method.CDAN_E,
            **train_params,
        )
    elif method is Method.WDGRL:
        return WDGRLtrainerVideo(
            dataset=dataset,
            image_modality=image_modality,
            feature_extractor=feature_extractor,
            task_classifier=task_classifier,
            critic=critic,
            method=method,
            input_type=input_type,
            class_type=class_type,
            **train_params,
        )
    else:
        raise ValueError(f"Unsupported method: {method}")


# def dummy_data(batch_size, current_size, data):
#     # add dummy tensors to keep the same batch size for each epoch (for the last epoch)
#     if current_size[0] < batch_size:
#         data_dummy = torch.zeros(batch_size - current_size[0], current_size[1], current_size[2])
#         data = torch.cat((data, data_dummy))
#     return data
#
#
# def remove_dummy(data, batch_size):
#     data = data[:batch_size]
#     return data


class BaseAdaptTrainerVideo(BaseAdaptTrainer):
    def training_step(self, batch, batch_nb):
        # print("tr src{} tgt{}".format(len(batch[0][2]), len(batch[1][2])))

        self._update_batch_epoch_factors(batch_nb)

        task_loss, adv_loss, log_metrics = self.compute_loss(batch, split_name="T")
        if self.current_epoch < self._init_epochs:
            loss = task_loss
        else:
            loss = task_loss
            # loss = task_loss + self.lamb_da * adv_loss * 100

        log_metrics = get_aggregated_metrics_from_dict(log_metrics)
        log_metrics.update(get_metrics_from_parameter_dict(self.get_parameters_watch_list(), loss.device))
        log_metrics["T_total_loss"] = loss
        log_metrics["T_adv_loss"] = adv_loss
        log_metrics["T_task_loss"] = task_loss

        for key in log_metrics:
            self.log(key, log_metrics[key])
        return {"loss": loss}

    def validation_epoch_end(self, outputs):
        if self.verb and not self.noun:
            metrics_to_log = (
                "val_loss",
                "val_task_loss",
                "val_adv_loss",
                "V_source_acc",
                "V_source_top1_acc",
                "V_source_top5_acc",
                "V_target_acc",
                "V_target_top1_acc",
                "V_target_top5_acc",
                "V_source_domain_acc",
                "V_target_domain_acc",
                "V_domain_acc",
            )
        elif self.verb and self.noun:
            metrics_to_log = (
                "val_loss",
                "val_task_loss",
                "val_adv_loss",
                "V_verb_source_acc",
                "V_verb_source_top1_acc",
                "V_verb_source_top5_acc",
                "V_noun_source_acc",
                "V_noun_source_top1_acc",
                "V_noun_source_top5_acc",
                "V_verb_target_acc",
                "V_verb_target_top1_acc",
                "V_verb_target_top5_acc",
                "V_noun_target_acc",
                "V_noun_target_top1_acc",
                "V_noun_target_top5_acc",
                "V_action_source_top1_acc",
                "V_action_source_top5_acc",
                "V_action_target_top1_acc",
                "V_action_target_top5_acc",
                "V_domain_acc",
            )
        return self._validation_epoch_end(outputs, metrics_to_log)

    def test_epoch_end(self, outputs):
        if self.verb and not self.noun:
            metrics_at_test = (
                "test_loss",
                "Te_source_acc",
                "Te_source_top1_acc",
                "Te_source_top5_acc",
                "Te_target_acc",
                "Te_target_top1_acc",
                "Te_target_top5_acc",
                "Te_domain_acc",
            )
        elif self.verb and self.noun:
            metrics_at_test = (
                "test_loss",
                "Te_verb_source_acc",
                "Te_verb_source_top1_acc",
                "Te_verb_source_top5_acc",
                "Te_noun_source_acc",
                "Te_noun_source_top1_acc",
                "Te_noun_source_top5_acc",
                "Te_verb_target_acc",
                "Te_verb_target_top1_acc",
                "Te_verb_target_top5_acc",
                "Te_noun_target_acc",
                "Te_noun_target_top1_acc",
                "Te_noun_target_top5_acc",
                "Te_action_source_top1_acc",
                "Te_action_source_top5_acc",
                "Te_action_target_top1_acc",
                "Te_action_target_top5_acc",
                "Te_domain_acc",
            )

        # Uncomment to save output to json file for EPIC UDA 2021 challenge.(3/3)
        # save_results_to_json(
        #     self.y_hat, self.y_t_hat, self.s_id, self.tu_id, self.y_hat_noun, self.y_t_hat_noun, self.verb, self.noun
        # )
        log_dict = get_aggregated_metrics(metrics_at_test, outputs)

        for key in log_dict:
            self.log(key, log_dict[key], prog_bar=True)

    def concatenate_feature(self, x_rgb, x_flow, x_audio):
        if self.rgb:
            if self.flow:
                if self.audio:  # For all inputs
                    x = torch.cat((x_rgb, x_flow, x_audio), dim=1)
                else:  # For joint(rgb+flow) input
                    x = torch.cat((x_rgb, x_flow), dim=1)
            else:
                if self.audio:  # For rgb+audio input
                    x = torch.cat((x_rgb, x_audio), dim=1)
                else:  # For rgb input
                    x = x_rgb
        else:
            if self.flow:
                if self.audio:  # For flow+audio input
                    x = torch.cat((x_flow, x_audio), dim=1)
                else:  # For flow input
                    x = x_flow
            else:  # For audio input
                x = x_audio
        return x

    def get_inputs_from_batch(self, batch):
        # _s refers to source, _tu refers to unlabeled target
        x_s_rgb = x_tu_rgb = x_s_flow = x_tu_flow = x_s_audio = x_tu_audio = None

        if self.rgb:
            if self.flow:
                if self.audio:  # For all inputs
                    (
                        (x_s_rgb, y_s, s_id),
                        (x_s_flow, y_s_flow, _),
                        (x_s_audio, y_s_audio, _),
                        (x_tu_rgb, y_tu, tu_id),
                        (x_tu_flow, y_tu_flow, _),
                        (x_tu_audio, y_tu_audio, _),
                    ) = batch
                else:  # For joint(rgb+flow) input
                    (
                        (x_s_rgb, y_s, s_id),
                        (x_s_flow, y_s_flow, _),
                        (x_tu_rgb, y_tu, tu_id),
                        (x_tu_flow, y_tu_flow, _),
                    ) = batch
            else:
                if self.audio:  # For rgb+audio input
                    (
                        (x_s_rgb, y_s, s_id),
                        (x_s_audio, y_s_audio, _),
                        (x_tu_rgb, y_tu, tu_id),
                        (x_tu_audio, y_tu_audio, _),
                    ) = batch
                else:  # For rgb input
                    (x_s_rgb, y_s, s_id), (x_tu_rgb, y_tu, tu_id) = batch
        else:
            if self.flow:
                if self.audio:  # For flow+audio input
                    (
                        (x_s_flow, y_s, s_id),
                        (x_s_audio, y_s_audio, _),
                        (x_tu_flow, y_tu, tu_id),
                        (x_tu_audio, y_tu_audio, _),
                    ) = batch
                else:  # For flow input
                    (x_s_flow, y_s, s_id), (x_tu_flow, y_tu, tu_id) = batch
            else:  # For audio input
                (x_s_audio, y_s, s_id), (x_tu_audio, y_tu, tu_id) = batch

        return x_s_rgb, x_tu_rgb, x_s_flow, x_tu_flow, x_s_audio, x_tu_audio, y_s, y_tu, s_id, tu_id

    def get_loss_log_metrics(self, split_name, y_hat, y_t_hat, y_s, y_tu, dok):
        if self.verb and not self.noun:
            loss_cls, ok_src = losses.cross_entropy_logits(y_hat[0], y_s[0])
            _, ok_tgt = losses.cross_entropy_logits(y_t_hat[0], y_tu[0])
            prec1_src, prec5_src = losses.topk_accuracy(y_hat[0], y_s[0], topk=(1, 5))
            prec1_tgt, prec5_tgt = losses.topk_accuracy(y_t_hat[0], y_tu[0], topk=(1, 5))
            task_loss = loss_cls

            log_metrics = {
                f"{split_name}_source_acc": ok_src,
                f"{split_name}_target_acc": ok_tgt,
                f"{split_name}_source_top1_acc": prec1_src,
                f"{split_name}_source_top5_acc": prec5_src,
                f"{split_name}_target_top1_acc": prec1_tgt,
                f"{split_name}_target_top5_acc": prec5_tgt,
                f"{split_name}_domain_acc": dok,
            }

        elif self.verb and self.noun:
            loss_cls_verb, ok_src_verb = losses.cross_entropy_logits(y_hat[0], y_s[0])
            loss_cls_noun, ok_src_noun = losses.cross_entropy_logits(y_hat[1], y_s[1])
            _, ok_tgt_verb = losses.cross_entropy_logits(y_t_hat[0], y_tu[0])
            _, ok_tgt_noun = losses.cross_entropy_logits(y_t_hat[1], y_tu[1])

            prec1_src_verb, prec5_src_verb = losses.topk_accuracy(y_hat[0], y_s[0], topk=(1, 5))
            prec1_src_noun, prec5_src_noun = losses.topk_accuracy(y_hat[1], y_s[1], topk=(1, 5))
            prec1_src_action, prec5_src_action = losses.multitask_topk_accuracy(
                (y_hat[0], y_hat[1]), (y_s[0], y_s[1]), topk=(1, 5)
            )
            prec1_tgt_verb, prec5_tgt_verb = losses.topk_accuracy(y_t_hat[0], y_tu[0], topk=(1, 5))
            prec1_tgt_noun, prec5_tgt_noun = losses.topk_accuracy(y_t_hat[1], y_tu[1], topk=(1, 5))
            prec1_tgt_action, prec5_tgt_action = losses.multitask_topk_accuracy(
                (y_t_hat[0], y_t_hat[1]), (y_tu[0], y_tu[1]), topk=(1, 5)
            )

            task_loss = loss_cls_verb + loss_cls_noun

            log_metrics = {
                f"{split_name}_verb_source_acc": ok_src_verb,
                f"{split_name}_noun_source_acc": ok_src_noun,
                f"{split_name}_verb_target_acc": ok_tgt_verb,
                f"{split_name}_noun_target_acc": ok_tgt_noun,
                f"{split_name}_verb_source_top1_acc": prec1_src_verb,
                f"{split_name}_verb_source_top5_acc": prec5_src_verb,
                f"{split_name}_noun_source_top1_acc": prec1_src_noun,
                f"{split_name}_noun_source_top5_acc": prec5_src_noun,
                f"{split_name}_action_source_top1_acc": prec1_src_action,
                f"{split_name}_action_source_top5_acc": prec5_src_action,
                f"{split_name}_verb_target_top1_acc": prec1_tgt_verb,
                f"{split_name}_verb_target_top5_acc": prec5_tgt_verb,
                f"{split_name}_noun_target_top1_acc": prec1_tgt_noun,
                f"{split_name}_noun_target_top5_acc": prec5_tgt_noun,
                f"{split_name}_action_target_top1_acc": prec1_tgt_action,
                f"{split_name}_action_target_top5_acc": prec5_tgt_action,
                f"{split_name}_domain_acc": dok,
            }
        else:
            raise ValueError("Invalid class type option")
        return task_loss, log_metrics


class BaseMMDLikeVideo(BaseAdaptTrainerVideo, BaseMMDLike):
    def __init__(
        self,
        dataset,
        image_modality,
        feature_extractor,
        task_classifier,
        class_type,
        input_type,
        kernel_mul=2.0,
        kernel_num=5,
        **base_params,
    ):
        """Common API for MME-based domain adaptation on video data: DAN, JAN"""

        super().__init__(dataset, feature_extractor, task_classifier, kernel_mul, kernel_num, **base_params)
        self.image_modality = image_modality
        self.rgb, self.flow, self.audio = get_image_modality(self.image_modality)
        self.class_type = class_type
        self.verb, self.noun = get_class_type(self.class_type)
        self.rgb_feat = self.feat["rgb"]
        self.flow_feat = self.feat["flow"]
        self.audio_feat = self.feat["audio"]
        self.input_type = input_type

    def forward(self, x):
        if self.feat is not None:
            x_rgb = x_flow = x_audio = None

            # For joint input, both two ifs are used
            if self.rgb:
                x_rgb = self.rgb_feat(x["rgb"])
                x_rgb = x_rgb.view(x_rgb.size(0), -1)
            if self.flow:
                x_flow = self.flow_feat(x["flow"])
                x_flow = x_flow.view(x_flow.size(0), -1)
            if self.audio:
                x_audio = self.audio_feat(x["audio"])
                x_audio = x_audio.view(x_audio.size(0), -1)

            x = self.concatenate_feature(x_rgb, x_flow, x_audio)
            class_output = self.classifier(x)
            return [x_rgb, x_flow, x_audio], class_output

    def compute_loss(self, batch, split_name="V"):
        # _s refers to source, _tu refers to unlabeled target
        (
            x_s_rgb,
            x_tu_rgb,
            x_s_flow,
            x_tu_flow,
            x_s_audio,
            x_tu_audio,
            y_s,
            y_tu,
            s_id,
            tu_id,
        ) = self.get_inputs_from_batch(batch)

        [phi_s_rgb, phi_s_flow, phi_s_audio], y_hat = self.forward(
            {"rgb": x_s_rgb, "flow": x_s_flow, "audio": x_s_audio}
        )
        [phi_t_rgb, phi_t_flow, phi_t_audio], y_t_hat = self.forward(
            {"rgb": x_tu_rgb, "flow": x_tu_flow, "audio": x_tu_audio}
        )

        if self.rgb:
            if self.verb and not self.noun:
                mmd_rgb = self._compute_mmd(phi_s_rgb, phi_t_rgb, y_hat[0], y_t_hat[0])
            elif self.verb and self.noun:
                mmd_rgb_verb = self._compute_mmd(phi_s_rgb, phi_t_rgb, y_hat[0], y_t_hat[0])
                mmd_rgb_noun = self._compute_mmd(phi_s_rgb, phi_t_rgb, y_hat[1], y_t_hat[1])
                mmd_rgb = mmd_rgb_verb + mmd_rgb_noun
        if self.flow:
            if self.verb and not self.noun:
                mmd_flow = self._compute_mmd(phi_s_flow, phi_t_flow, y_hat[0], y_t_hat[0])
            elif self.verb and self.noun:
                mmd_flow_verb = self._compute_mmd(phi_s_flow, phi_t_flow, y_hat[0], y_t_hat[0])
                mmd_flow_noun = self._compute_mmd(phi_s_flow, phi_t_flow, y_hat[1], y_t_hat[1])
                mmd_flow = mmd_flow_verb + mmd_flow_noun
        if self.audio:
            if self.verb and not self.noun:
                mmd_audio = self._compute_mmd(phi_s_audio, phi_t_audio, y_hat[0], y_t_hat[0])
            elif self.verb and self.noun:
                mmd_audio_verb = self._compute_mmd(phi_s_audio, phi_t_audio, y_hat[0], y_t_hat[0])
                mmd_audio_noun = self._compute_mmd(phi_s_audio, phi_t_audio, y_hat[1], y_t_hat[1])
                mmd_audio = mmd_audio_verb + mmd_audio_noun

        if self.rgb:
            if self.flow:
                if self.audio:  # For all inputs
                    mmd = mmd_rgb + mmd_flow + mmd_audio
                else:  # For joint(rgb+flow) input
                    mmd = mmd_rgb + mmd_flow
            else:
                if self.audio:  # For rgb+audio input
                    mmd = mmd_audio
                else:  # For rgb input
                    mmd = mmd_rgb
        else:
            if self.flow:
                if self.audio:  # For flow+audio input
                    mmd = mmd_audio
                else:  # For flow input
                    mmd = mmd_flow
            else:  # For audio input
                mmd = mmd_audio

        # Uncomment when checking whether rgb & flow labels are equal.
        # print('rgb_s:{}, flow_s:{}, rgb_f:{}, flow_f:{}'.format(y_s, y_s_flow, y_tu, y_tu_flow))
        # print('equal: {}/{}'.format(torch.all(torch.eq(y_s, y_s_flow)), torch.all(torch.eq(y_tu, y_tu_flow))))

        task_loss, log_metrics = self.get_loss_log_metrics(split_name, y_hat, y_t_hat, y_s, y_tu, mmd)

        return task_loss, mmd, log_metrics


class DANTrainerVideo(BaseMMDLikeVideo):
    """This is an implementation of DAN for video data."""

    def __init__(self, dataset, image_modality, feature_extractor, task_classifier, **base_params):
        super().__init__(dataset, image_modality, feature_extractor, task_classifier, **base_params)

    def _compute_mmd(self, phi_s, phi_t, y_hat, y_t_hat):
        batch_size = int(phi_s.size()[0])
        kernels = losses.gaussian_kernel(phi_s, phi_t, kernel_mul=self._kernel_mul, kernel_num=self._kernel_num)
        return losses.compute_mmd_loss(kernels, batch_size)


class JANTrainerVideo(BaseMMDLikeVideo):
    """This is an implementation of JAN for video data."""

    def __init__(
        self,
        dataset,
        image_modality,
        feature_extractor,
        task_classifier,
        kernel_mul=(2.0, 2.0),
        kernel_num=(5, 1),
        **base_params,
    ):
        super().__init__(
            dataset,
            image_modality,
            feature_extractor,
            task_classifier,
            kernel_mul=kernel_mul,
            kernel_num=kernel_num,
            **base_params,
        )

    def _compute_mmd(self, phi_s, phi_t, y_hat, y_t_hat):
        softmax_layer = torch.nn.Softmax(dim=-1)
        source_list = [phi_s, softmax_layer(y_hat)]
        target_list = [phi_t, softmax_layer(y_t_hat)]
        batch_size = int(phi_s.size()[0])

        joint_kernels = None
        for source, target, k_mul, k_num, sigma in zip(
            source_list, target_list, self._kernel_mul, self._kernel_num, [None, 1.68]
        ):
            kernels = losses.gaussian_kernel(source, target, kernel_mul=k_mul, kernel_num=k_num, fix_sigma=sigma)
            if joint_kernels is not None:
                joint_kernels = joint_kernels * kernels
            else:
                joint_kernels = kernels

        return losses.compute_mmd_loss(joint_kernels, batch_size)


class DANNtrainerVideo(BaseAdaptTrainerVideo, DANNtrainer):
    """This is an implementation of DANN for video data."""

    def __init__(
        self,
        dataset,
        image_modality,
        feature_extractor,
        task_classifier,
        critic,
        method,
        input_type,
        class_type,
        **base_params,
    ):
        super(DANNtrainerVideo, self).__init__(
            dataset, feature_extractor, task_classifier, critic, method, **base_params
        )
        self.image_modality = image_modality
        self.rgb, self.flow, self.audio = get_image_modality(self.image_modality)
        self.class_type = class_type
        self.verb, self.noun = get_class_type(self.class_type)
        self.rgb_feat = self.feat["rgb"]
        self.flow_feat = self.feat["flow"]
        self.audio_feat = self.feat["audio"]
        self.input_type = input_type

        # Uncomment to store output for EPIC UDA 2021 challenge.(1/3)
        # self.y_hat = []
        # self.y_hat_noun = []
        # self.y_t_hat = []
        # self.y_t_hat_noun = []
        # self.s_id = []
        # self.tu_id = []

        if method is Method.TA3N:
            self.agg = FrameAggregation(critic)

    def forward(self, x):
        if self.feat is not None:
            x_rgb = x_flow = x_audio = None
            adversarial_output_rgb = adversarial_output_flow = adversarial_output_audio = None

            # For joint input, both two ifs are used
            if self.rgb:
                x_rgb = self.rgb_feat(x["rgb"])
                x_rgb = x_rgb.view(x_rgb.size(0), -1)
                reverse_feature_rgb = ReverseLayerF.apply(x_rgb, self.alpha)
                adversarial_output_rgb = self.domain_classifier(reverse_feature_rgb)
            if self.flow:
                x_flow = self.flow_feat(x["flow"])
                x_flow = x_flow.view(x_flow.size(0), -1)
                reverse_feature_flow = ReverseLayerF.apply(x_flow, self.alpha)
                adversarial_output_flow = self.domain_classifier(reverse_feature_flow)
            if self.audio:
                x_audio = self.audio_feat(x["audio"])
                x_audio = x_audio.view(x_audio.size(0), -1)
                reverse_feature_audio = ReverseLayerF.apply(x_audio, self.alpha)
                adversarial_output_audio = self.domain_classifier(reverse_feature_audio)

<<<<<<< HEAD
            x = self.concatenate_feature(x_rgb, x_flow, x_audio)
=======
            # if self.method is Method.TA3N:
            #     if self.rgb:
            #         _, _ = self.agg(x_rgb, adversarial_output_rgb)
            #     if self.flow:
            #         _, _ = self.agg(x_flow, adversarial_output_flow)
            #     if self.audio:
            #         _, _ = self.agg(x_audio, adversarial_output_audio)

            if self.rgb:
                if self.flow:
                    if self.audio:  # For all inputs
                        x = torch.cat((x_rgb, x_flow, x_audio), dim=1)
                    else:  # For joint(rgb+flow) input
                        x = torch.cat((x_rgb, x_flow), dim=1)
                else:
                    if self.audio:  # For rgb+audio input
                        x = torch.cat((x_rgb, x_audio), dim=1)
                    else:  # For rgb input
                        x = x_rgb
            else:
                if self.flow:
                    if self.audio:  # For flow+audio input
                        x = torch.cat((x_flow, x_audio), dim=1)
                    else:  # For flow input
                        x = x_flow
                else:  # For audio input
                    x = x_audio
>>>>>>> 5de648ca

            class_output = self.classifier(x)

            return (
                [x_rgb, x_flow, x_audio],
                class_output,
                [adversarial_output_rgb, adversarial_output_flow, adversarial_output_audio],
            )

    def compute_loss(self, batch, split_name="V"):
        # _s refers to source, _tu refers to unlabeled target
        (
            x_s_rgb,
            x_tu_rgb,
            x_s_flow,
            x_tu_flow,
            x_s_audio,
            x_tu_audio,
            y_s,
            y_tu,
            s_id,
            tu_id,
        ) = self.get_inputs_from_batch(batch)

        _, y_hat, [d_hat_rgb, d_hat_flow, d_hat_audio] = self.forward(
            {"rgb": x_s_rgb, "flow": x_s_flow, "audio": x_s_audio}
        )
        _, y_t_hat, [d_t_hat_rgb, d_t_hat_flow, d_t_hat_audio] = self.forward(
            {"rgb": x_tu_rgb, "flow": x_tu_flow, "audio": x_tu_audio}
        )
        source_batch_size = len(y_s[0])
        target_batch_size = len(y_tu[0])

        if self.rgb:
            loss_dmn_src_rgb, dok_src_rgb = losses.cross_entropy_logits(d_hat_rgb, torch.zeros(source_batch_size))
            loss_dmn_tgt_rgb, dok_tgt_rgb = losses.cross_entropy_logits(d_t_hat_rgb, torch.ones(target_batch_size))
        if self.flow:
            loss_dmn_src_flow, dok_src_flow = losses.cross_entropy_logits(d_hat_flow, torch.zeros(source_batch_size))
            loss_dmn_tgt_flow, dok_tgt_flow = losses.cross_entropy_logits(d_t_hat_flow, torch.ones(target_batch_size))
        if self.audio:
            loss_dmn_src_audio, dok_src_audio = losses.cross_entropy_logits(d_hat_audio, torch.zeros(source_batch_size))
            loss_dmn_tgt_audio, dok_tgt_audio = losses.cross_entropy_logits(
                d_t_hat_audio, torch.ones(target_batch_size)
            )

        # ok is abbreviation for (all) correct, dok refers to domain correct
        if self.rgb:
            if self.flow:
                if self.audio:  # For all inputs
                    loss_dmn_src = loss_dmn_src_rgb + loss_dmn_src_flow + loss_dmn_src_audio
                    loss_dmn_tgt = loss_dmn_tgt_rgb + loss_dmn_tgt_flow + loss_dmn_tgt_audio
                    dok = torch.cat(
                        (dok_src_rgb, dok_src_flow, dok_src_audio, dok_tgt_rgb, dok_tgt_flow, dok_tgt_audio)
                    )
                    dok_src = torch.cat((dok_src_rgb, dok_src_flow, dok_src_audio))
                    dok_tgt = torch.cat((dok_tgt_rgb, dok_tgt_flow, dok_tgt_audio))
                else:  # For joint(rgb+flow) input
                    loss_dmn_src = loss_dmn_src_rgb + loss_dmn_src_flow
                    loss_dmn_tgt = loss_dmn_tgt_rgb + loss_dmn_tgt_flow
                    dok = torch.cat((dok_src_rgb, dok_src_flow, dok_tgt_rgb, dok_tgt_flow))
                    dok_src = torch.cat((dok_src_rgb, dok_src_flow))
                    dok_tgt = torch.cat((dok_tgt_rgb, dok_tgt_flow))
            else:
                if self.audio:  # For rgb+audio input
                    loss_dmn_src = loss_dmn_src_rgb + loss_dmn_src_audio
                    loss_dmn_tgt = loss_dmn_tgt_rgb + loss_dmn_tgt_audio
                    dok = torch.cat((dok_src_rgb, dok_src_audio, dok_tgt_rgb, dok_tgt_audio))
                    dok_src = torch.cat((dok_src_rgb, dok_src_audio))
                    dok_tgt = torch.cat((dok_tgt_rgb, dok_tgt_audio))
                else:  # For rgb input
                    loss_dmn_src = loss_dmn_src_rgb
                    loss_dmn_tgt = loss_dmn_tgt_rgb
                    dok = torch.cat((dok_src_rgb, dok_tgt_rgb))
                    dok_src = dok_src_rgb
                    dok_tgt = dok_tgt_rgb
        else:
            if self.flow:
                if self.audio:  # For flow+audio input
                    loss_dmn_src = loss_dmn_src_flow + loss_dmn_src_audio
                    loss_dmn_tgt = loss_dmn_tgt_flow + loss_dmn_tgt_audio
                    dok = torch.cat((dok_src_flow, dok_src_audio, dok_tgt_flow, dok_tgt_audio))
                    dok_src = torch.cat((dok_src_flow, dok_src_audio))
                    dok_tgt = torch.cat((dok_tgt_flow, dok_tgt_audio))
                else:  # For flow input
                    loss_dmn_src = loss_dmn_src_flow
                    loss_dmn_tgt = loss_dmn_tgt_flow
                    dok = torch.cat((dok_src_flow, dok_tgt_flow))
                    dok_src = dok_src_flow
                    dok_tgt = dok_tgt_flow
            else:  # For audio input
                loss_dmn_src = loss_dmn_src_audio
                loss_dmn_tgt = loss_dmn_tgt_audio
                dok = torch.cat((dok_src_audio, dok_tgt_audio))
                dok_src = dok_src_audio
                dok_tgt = dok_tgt_audio

        task_loss, log_metrics = self.get_loss_log_metrics(split_name, y_hat, y_t_hat, y_s, y_tu, dok)
        adv_loss = loss_dmn_src + loss_dmn_tgt  # adv_loss = src + tgt
        log_metrics.update({f"{split_name}_source_domain_acc": dok_src, f"{split_name}_target_domain_acc": dok_tgt})

        # # Uncomment to store output for EPIC UDA 2021 challenge.(2/3)
        # if split_name == "Te":
        #     self.y_hat.extend(y_hat[0].tolist())
        #     self.y_hat_noun.extend(y_hat[1].tolist())
        #     self.y_t_hat.extend(y_t_hat[0].tolist())
        #     self.y_t_hat_noun.extend(y_t_hat[1].tolist())
        #     self.s_id.extend(s_id)
        #     self.tu_id.extend(tu_id)

        return task_loss, adv_loss, log_metrics


class CDANtrainerVideo(BaseAdaptTrainerVideo, CDANtrainer):
    """This is an implementation of CDAN for video data."""

    def __init__(
        self,
        dataset,
        image_modality,
        feature_extractor,
        task_classifier,
        critic,
        input_type,
        class_type,
        use_entropy=False,
        use_random=False,
        random_dim=1024,
        **base_params,
    ):
        super(CDANtrainerVideo, self).__init__(
            dataset, feature_extractor, task_classifier, critic, use_entropy, use_random, random_dim, **base_params
        )
        self.image_modality = image_modality
        self.rgb, self.flow, self.audio = get_image_modality(self.image_modality)
        self.class_type = class_type
        self.verb, self.noun = get_class_type(self.class_type)
        self.rgb_feat = self.feat["rgb"]
        self.flow_feat = self.feat["flow"]
        self.audio_feat = self.feat["audio"]
        self.input_type = input_type

    def forward(self, x):
        if self.feat is not None:
            x_rgb = x_flow = x_audio = None
            adversarial_output_rgb = adversarial_output_flow = adversarial_output_audio = None

            # For joint input, both two ifs are used
            if self.rgb:
                x_rgb = self.rgb_feat(x["rgb"])
                x_rgb = x_rgb.view(x_rgb.size(0), -1)
                reverse_feature_rgb = ReverseLayerF.apply(x_rgb, self.alpha)
            if self.flow:
                x_flow = self.flow_feat(x["flow"])
                x_flow = x_flow.view(x_flow.size(0), -1)
                reverse_feature_flow = ReverseLayerF.apply(x_flow, self.alpha)
            if self.audio:
                x_audio = self.audio_feat(x["audio"])
                x_audio = x_audio.view(x_audio.size(0), -1)
                reverse_feature_audio = ReverseLayerF.apply(x_audio, self.alpha)

            x = self.concatenate_feature(x_rgb, x_flow, x_audio)

            class_output = self.classifier(x)
            # # Only use verb class to get softmax_output
            softmax_output = torch.nn.Softmax(dim=1)(class_output[0])
            reverse_out = ReverseLayerF.apply(softmax_output, self.alpha)

            if self.rgb:
                feature_rgb = torch.bmm(reverse_out.unsqueeze(2), reverse_feature_rgb.unsqueeze(1))
                feature_rgb = feature_rgb.view(-1, reverse_out.size(1) * reverse_feature_rgb.size(1))
                if self.random_layer:
                    random_out_rgb = self.random_layer.forward(feature_rgb)
                    adversarial_output_rgb = self.domain_classifier(random_out_rgb.view(-1, random_out_rgb.size(1)))
                else:
                    adversarial_output_rgb = self.domain_classifier(feature_rgb)

            if self.flow:
                feature_flow = torch.bmm(reverse_out.unsqueeze(2), reverse_feature_flow.unsqueeze(1))
                feature_flow = feature_flow.view(-1, reverse_out.size(1) * reverse_feature_flow.size(1))
                if self.random_layer:
                    random_out_flow = self.random_layer.forward(feature_flow)
                    adversarial_output_flow = self.domain_classifier(random_out_flow.view(-1, random_out_flow.size(1)))
                else:
                    adversarial_output_flow = self.domain_classifier(feature_flow)

            if self.audio:
                feature_audio = torch.bmm(reverse_out.unsqueeze(2), reverse_feature_audio.unsqueeze(1))
                feature_audio = feature_audio.view(-1, reverse_out.size(1) * reverse_feature_audio.size(1))
                if self.random_layer:
                    random_out_audio = self.random_layer.forward(feature_audio)
                    adversarial_output_audio = self.domain_classifier(
                        random_out_audio.view(-1, random_out_audio.size(1))
                    )
                else:
                    adversarial_output_audio = self.domain_classifier(feature_audio)

            return (
                [x_rgb, x_flow, x_audio],
                class_output,
                [adversarial_output_rgb, adversarial_output_flow, adversarial_output_audio],
            )

    def compute_loss(self, batch, split_name="V"):
        # _s refers to source, _tu refers to unlabeled target
        (
            x_s_rgb,
            x_tu_rgb,
            x_s_flow,
            x_tu_flow,
            x_s_audio,
            x_tu_audio,
            y_s,
            y_tu,
            s_id,
            tu_id,
        ) = self.get_inputs_from_batch(batch)

        _, y_hat, [d_hat_rgb, d_hat_flow, d_hat_audio] = self.forward(
            {"rgb": x_s_rgb, "flow": x_s_flow, "audio": x_s_audio}
        )
        _, y_t_hat, [d_t_hat_rgb, d_t_hat_flow, d_t_hat_audio] = self.forward(
            {"rgb": x_tu_rgb, "flow": x_tu_flow, "audio": x_tu_audio}
        )
        source_batch_size = len(y_s[0])
        target_batch_size = len(y_tu[0])

        # # Only use verb class to get entropy weights
        if self.entropy:
            e_s = self._compute_entropy_weights(y_hat[0])
            e_t = self._compute_entropy_weights(y_t_hat[0])
            source_weight = e_s / torch.sum(e_s)
            target_weight = e_t / torch.sum(e_t)
        else:
            source_weight = None
            target_weight = None

        if self.rgb:
            loss_dmn_src_rgb, dok_src_rgb = losses.cross_entropy_logits(
                d_hat_rgb, torch.zeros(source_batch_size), source_weight
            )
            loss_dmn_tgt_rgb, dok_tgt_rgb = losses.cross_entropy_logits(
                d_t_hat_rgb, torch.ones(target_batch_size), target_weight
            )

        if self.flow:
            loss_dmn_src_flow, dok_src_flow = losses.cross_entropy_logits(
                d_hat_flow, torch.zeros(source_batch_size), source_weight
            )
            loss_dmn_tgt_flow, dok_tgt_flow = losses.cross_entropy_logits(
                d_t_hat_flow, torch.ones(target_batch_size), target_weight
            )

        if self.audio:
            loss_dmn_src_audio, dok_src_audio = losses.cross_entropy_logits(
                d_hat_audio, torch.zeros(source_batch_size), source_weight
            )
            loss_dmn_tgt_audio, dok_tgt_audio = losses.cross_entropy_logits(
                d_t_hat_audio, torch.ones(target_batch_size), target_weight
            )

        # ok is abbreviation for (all) correct, dok refers to domain correct
        if self.rgb:
            if self.flow:
                if self.audio:  # For all inputs
                    loss_dmn_src = loss_dmn_src_rgb + loss_dmn_src_flow + loss_dmn_src_audio
                    loss_dmn_tgt = loss_dmn_tgt_rgb + loss_dmn_tgt_flow + loss_dmn_tgt_audio
                    dok = torch.cat(
                        (dok_src_rgb, dok_src_flow, dok_src_audio, dok_tgt_rgb, dok_tgt_flow, dok_tgt_audio)
                    )
                    dok_src = torch.cat((dok_src_rgb, dok_src_flow, dok_src_audio))
                    dok_tgt = torch.cat((dok_tgt_rgb, dok_tgt_flow, dok_tgt_audio))
                else:  # For joint(rgb+flow) input
                    loss_dmn_src = loss_dmn_src_rgb + loss_dmn_src_flow
                    loss_dmn_tgt = loss_dmn_tgt_rgb + loss_dmn_tgt_flow
                    dok = torch.cat((dok_src_rgb, dok_src_flow, dok_tgt_rgb, dok_tgt_flow))
                    dok_src = torch.cat((dok_src_rgb, dok_src_flow))
                    dok_tgt = torch.cat((dok_tgt_rgb, dok_tgt_flow))
            else:
                if self.audio:  # For rgb+audio input
                    loss_dmn_src = loss_dmn_src_rgb + loss_dmn_src_audio
                    loss_dmn_tgt = loss_dmn_tgt_rgb + loss_dmn_tgt_audio
                    dok = torch.cat((dok_src_rgb, dok_src_audio, dok_tgt_rgb, dok_tgt_audio))
                    dok_src = torch.cat((dok_src_rgb, dok_src_audio))
                    dok_tgt = torch.cat((dok_tgt_rgb, dok_tgt_audio))
                else:  # For rgb input
                    loss_dmn_src = loss_dmn_src_rgb
                    loss_dmn_tgt = loss_dmn_tgt_rgb
                    dok = torch.cat((dok_src_rgb, dok_tgt_rgb))
                    dok_src = dok_src_rgb
                    dok_tgt = dok_tgt_rgb
        else:
            if self.flow:
                if self.audio:  # For flow+audio input
                    loss_dmn_src = loss_dmn_src_flow + loss_dmn_src_audio
                    loss_dmn_tgt = loss_dmn_tgt_flow + loss_dmn_tgt_audio
                    dok = torch.cat((dok_src_flow, dok_src_audio, dok_tgt_flow, dok_tgt_audio))
                    dok_src = torch.cat((dok_src_flow, dok_src_audio))
                    dok_tgt = torch.cat((dok_tgt_flow, dok_tgt_audio))
                else:  # For flow input
                    loss_dmn_src = loss_dmn_src_flow
                    loss_dmn_tgt = loss_dmn_tgt_flow
                    dok = torch.cat((dok_src_flow, dok_tgt_flow))
                    dok_src = dok_src_flow
                    dok_tgt = dok_tgt_flow
            else:  # For audio input
                loss_dmn_src = loss_dmn_src_audio
                loss_dmn_tgt = loss_dmn_tgt_audio
                dok = torch.cat((dok_src_audio, dok_tgt_audio))
                dok_src = dok_src_audio
                dok_tgt = dok_tgt_audio

        task_loss, log_metrics = self.get_loss_log_metrics(split_name, y_hat, y_t_hat, y_s, y_tu, dok)
        adv_loss = loss_dmn_src + loss_dmn_tgt  # adv_loss = src + tgt
        log_metrics.update({f"{split_name}_source_domain_acc": dok_src, f"{split_name}_target_domain_acc": dok_tgt})

        return task_loss, adv_loss, log_metrics


class WDGRLtrainerVideo(WDGRLtrainer):
    """This is an implementation of WDGRL for video data."""

    def __init__(
        self,
        dataset,
        image_modality,
        feature_extractor,
        task_classifier,
        critic,
        k_critic=5,
        gamma=10,
        beta_ratio=0,
        **base_params,
    ):
        super(WDGRLtrainerVideo, self).__init__(
            dataset, feature_extractor, task_classifier, critic, k_critic, gamma, beta_ratio, **base_params
        )
        self.image_modality = image_modality
        self.rgb, self.flow, self.audio = get_image_modality(self.image_modality)
        self.rgb_feat = self.feat["rgb"]
        self.flow_feat = self.feat["flow"]

    def forward(self, x):
        if self.feat is not None:
            x_rgb = x_flow = adversarial_output_rgb = adversarial_output_flow = None

            # For joint input, both two ifs are used
            if self.rgb:
                x_rgb = self.rgb_feat(x["rgb"])
                x_rgb = x_rgb.view(x_rgb.size(0), -1)
                adversarial_output_rgb = self.domain_classifier(x_rgb)
            if self.flow:
                x_flow = self.flow_feat(x["flow"])
                x_flow = x_flow.view(x_flow.size(0), -1)
                adversarial_output_flow = self.domain_classifier(x_flow)

            if self.rgb:
                if self.flow:  # For joint input
                    x = torch.cat((x_rgb, x_flow), dim=1)
                else:  # For rgb input
                    x = x_rgb
            else:  # For flow input
                x = x_flow
            class_output = self.classifier(x)

            return [x_rgb, x_flow], class_output, [adversarial_output_rgb, adversarial_output_flow]

    def compute_loss(self, batch, split_name="V"):
        # _s refers to source, _tu refers to unlabeled target
        x_s_rgb = x_tu_rgb = x_s_flow = x_tu_flow = None
        if self.rgb:
            if self.flow:  # For joint input
                (x_s_rgb, y_s), (x_s_flow, y_s_flow), (x_tu_rgb, y_tu), (x_tu_flow, y_tu_flow) = batch
            else:  # For rgb input
                (x_s_rgb, y_s), (x_tu_rgb, y_tu) = batch
        else:  # For flow input
            (x_s_flow, y_s), (x_tu_flow, y_tu) = batch

        _, y_hat, [d_hat_rgb, d_hat_flow] = self.forward({"rgb": x_s_rgb, "flow": x_s_flow})
        _, y_t_hat, [d_t_hat_rgb, d_t_hat_flow] = self.forward({"rgb": x_tu_rgb, "flow": x_tu_flow})
        batch_size = len(y_s)

        # ok is abbreviation for (all) correct, dok refers to domain correct
        if self.rgb:
            _, dok_src_rgb = losses.cross_entropy_logits(d_hat_rgb, torch.zeros(batch_size))
            _, dok_tgt_rgb = losses.cross_entropy_logits(d_t_hat_rgb, torch.ones(batch_size))
        if self.flow:
            _, dok_src_flow = losses.cross_entropy_logits(d_hat_flow, torch.zeros(batch_size))
            _, dok_tgt_flow = losses.cross_entropy_logits(d_t_hat_flow, torch.ones(batch_size))

        if self.rgb and self.flow:  # For joint input
            dok = torch.cat((dok_src_rgb, dok_src_flow, dok_tgt_rgb, dok_tgt_flow))
            dok_src = torch.cat((dok_src_rgb, dok_src_flow))
            dok_tgt = torch.cat((dok_tgt_rgb, dok_tgt_flow))
            wasserstein_distance_rgb = d_hat_rgb.mean() - (1 + self._beta_ratio) * d_t_hat_rgb.mean()
            wasserstein_distance_flow = d_hat_flow.mean() - (1 + self._beta_ratio) * d_t_hat_flow.mean()
            wasserstein_distance = (wasserstein_distance_rgb + wasserstein_distance_flow) / 2
        else:
            if self.rgb:  # For rgb input
                d_hat = d_hat_rgb
                d_t_hat = d_t_hat_rgb
                dok_src = dok_src_rgb
                dok_tgt = dok_tgt_rgb
            else:  # For flow input
                d_hat = d_hat_flow
                d_t_hat = d_t_hat_flow
                dok_src = dok_src_flow
                dok_tgt = dok_tgt_flow

            wasserstein_distance = d_hat.mean() - (1 + self._beta_ratio) * d_t_hat.mean()
            dok = torch.cat((dok_src, dok_tgt))

        loss_cls, ok_src = losses.cross_entropy_logits(y_hat, y_s)
        _, ok_tgt = losses.cross_entropy_logits(y_t_hat, y_tu)
        adv_loss = wasserstein_distance
        task_loss = loss_cls

        log_metrics = {
            f"{split_name}_source_acc": ok_src,
            f"{split_name}_target_acc": ok_tgt,
            f"{split_name}_domain_acc": dok,
            f"{split_name}_source_domain_acc": dok_src,
            f"{split_name}_target_domain_acc": dok_tgt,
            f"{split_name}_wasserstein_dist": wasserstein_distance,
        }
        return task_loss, adv_loss, log_metrics

    def configure_optimizers(self):
        if self.image_modality in ["rgb", "flow"]:
            if self.rgb_feat is not None:
                nets = [self.rgb_feat, self.classifier]
            else:
                nets = [self.flow_feat, self.classifier]
        elif self.image_modality == "joint":
            nets = [self.rgb_feat, self.flow_feat, self.classifier]
        parameters = set()

        for net in nets:
            parameters |= set(net.parameters())

        if self._adapt_lr:
            task_feat_optimizer, task_feat_sched = self._configure_optimizer(parameters)
            self.critic_opt, self.critic_sched = self._configure_optimizer(self.domain_classifier.parameters())
            self.critic_opt = self.critic_opt[0]
            self.critic_sched = self.critic_sched[0]
            return task_feat_optimizer, task_feat_sched
        else:
            task_feat_optimizer = self._configure_optimizer(parameters)
            self.critic_opt = self._configure_optimizer(self.domain_classifier.parameters())
            self.critic_sched = None
            self.critic_opt = self.critic_opt[0]
        return task_feat_optimizer

    def critic_update_steps(self, batch):
        if self.current_epoch < self._init_epochs:
            return

        set_requires_grad(self.domain_classifier, requires_grad=True)

        if self.image_modality in ["rgb", "flow"]:
            if self.rgb_feat is not None:
                set_requires_grad(self.rgb_feat, requires_grad=False)
                (x_s, y_s), (x_tu, _) = batch
                with torch.no_grad():
                    h_s = self.rgb_feat(x_s).data.view(x_s.shape[0], -1)
                    h_t = self.rgb_feat(x_tu).data.view(x_tu.shape[0], -1)
            else:
                set_requires_grad(self.flow_feat, requires_grad=False)
                (x_s, y_s), (x_tu, _) = batch
                with torch.no_grad():
                    h_s = self.flow_feat(x_s).data.view(x_s.shape[0], -1)
                    h_t = self.flow_feat(x_tu).data.view(x_tu.shape[0], -1)

            for _ in range(self._k_critic):
                # gp refers to gradient penelty in Wasserstein distance.
                gp = losses.gradient_penalty(self.domain_classifier, h_s, h_t)

                critic_s = self.domain_classifier(h_s)
                critic_t = self.domain_classifier(h_t)
                wasserstein_distance = critic_s.mean() - (1 + self._beta_ratio) * critic_t.mean()

                critic_cost = -wasserstein_distance + self._gamma * gp

                self.critic_opt.zero_grad()
                critic_cost.backward()
                self.critic_opt.step()
                if self.critic_sched:
                    self.critic_sched.step()

            if self.rgb_feat is not None:
                set_requires_grad(self.rgb_feat, requires_grad=True)
            else:
                set_requires_grad(self.flow_feat, requires_grad=True)
            set_requires_grad(self.domain_classifier, requires_grad=False)

        elif self.image_modality == "joint":
            set_requires_grad(self.rgb_feat, requires_grad=False)
            set_requires_grad(self.flow_feat, requires_grad=False)
            (x_s_rgb, y_s), (x_s_flow, _), (x_tu_rgb, _), (x_tu_flow, _) = batch
            with torch.no_grad():
                h_s_rgb = self.rgb_feat(x_s_rgb).data.view(x_s_rgb.shape[0], -1)
                h_t_rgb = self.rgb_feat(x_tu_rgb).data.view(x_tu_rgb.shape[0], -1)
                h_s_flow = self.flow_feat(x_s_flow).data.view(x_s_flow.shape[0], -1)
                h_t_flow = self.flow_feat(x_tu_flow).data.view(x_tu_flow.shape[0], -1)
                h_s = torch.cat((h_s_rgb, h_s_flow), dim=1)
                h_t = torch.cat((h_t_rgb, h_t_flow), dim=1)

            # Need to improve to process rgb and flow separately in the future.
            for _ in range(self._k_critic):
                # gp_x refers to gradient penelty for the input with the image_modality x.
                gp_rgb = losses.gradient_penalty(self.domain_classifier, h_s_rgb, h_t_rgb)
                gp_flow = losses.gradient_penalty(self.domain_classifier, h_s_flow, h_t_flow)

                critic_s_rgb = self.domain_classifier(h_s_rgb)
                critic_s_flow = self.domain_classifier(h_s_flow)
                critic_t_rgb = self.domain_classifier(h_t_rgb)
                critic_t_flow = self.domain_classifier(h_t_flow)
                wasserstein_distance_rgb = critic_s_rgb.mean() - (1 + self._beta_ratio) * critic_t_rgb.mean()
                wasserstein_distance_flow = critic_s_flow.mean() - (1 + self._beta_ratio) * critic_t_flow.mean()

                critic_cost = (
                    -wasserstein_distance_rgb
                    + -wasserstein_distance_flow
                    + self._gamma * gp_rgb
                    + self._gamma * gp_flow
                ) * 0.5

                self.critic_opt.zero_grad()
                critic_cost.backward()
                self.critic_opt.step()
                if self.critic_sched:
                    self.critic_sched.step()

            set_requires_grad(self.rgb_feat, requires_grad=True)
            set_requires_grad(self.flow_feat, requires_grad=True)
            set_requires_grad(self.domain_classifier, requires_grad=False)


# For TA3N model


class TRNRelationModule(pl.LightningModule):
    # this is the naive implementation of the n-frame relation module, as num_frames == num_frames_relation
    def __init__(self, img_feature_dim, num_bottleneck, num_frames):
        super(TRNRelationModule, self).__init__()
        self.num_frames = num_frames
        self.img_feature_dim = img_feature_dim
        self.num_bottleneck = num_bottleneck
        self.classifier = self.fc_fusion()

    def fc_fusion(self):
        # naive concatenate
        classifier = nn.Sequential(
            nn.ReLU(), nn.Linear(self.num_frames * self.img_feature_dim, self.num_bottleneck), nn.ReLU(),
        )
        return classifier

    def forward(self, input):
        input = input.view(
            (input.size()[0] * input.size()[1] * input.size()[2]) // (self.num_frames * self.img_feature_dim),
            self.num_frames * self.img_feature_dim,
        )
        input = self.classifier(input)
        return input


class TRNRelationModuleMultiScale(pl.LightningModule):
    # Temporal Relation module in multiply scale, suming over [2-frame relation, 3-frame relation, ..., n-frame relation]

    def __init__(self, img_feature_dim, num_bottleneck, num_frames):
        super(TRNRelationModuleMultiScale, self).__init__()
        self.subsample_num = 3  # how many relations selected to sum up
        self.img_feature_dim = img_feature_dim
        self.scales = [i for i in range(num_frames, 1, -1)]  # generate the multiple frame relations

        self.relations_scales = []
        self.subsample_scales = []
        for scale in self.scales:
            relations_scale = self.return_relationset(num_frames, scale)
            self.relations_scales.append(relations_scale)
            self.subsample_scales.append(
                min(self.subsample_num, len(relations_scale))
            )  # how many samples of relation to select in each forward pass

        # self.num_class = num_class
        self.num_frames = num_frames
        self.fc_fusion_scales = nn.ModuleList()  # high-tech modulelist
        for i in range(len(self.scales)):
            scale = self.scales[i]
            fc_fusion = nn.Sequential(nn.ReLU(), nn.Linear(scale * self.img_feature_dim, num_bottleneck), nn.ReLU(),)

            self.fc_fusion_scales += [fc_fusion]

        self.log("Multi-Scale Temporal Relation Network Module in use", ["%d-frame relation" % i for i in self.scales])

    def forward(self, input):
        # the first one is the largest scale
        act_scale_1 = input[:, self.relations_scales[0][0], :]
        act_scale_1 = act_scale_1.view(act_scale_1.size(0), self.scales[0] * self.img_feature_dim)
        act_scale_1 = self.fc_fusion_scales[0](act_scale_1)
        act_scale_1 = act_scale_1.unsqueeze(1)  # add one dimension for the later concatenation
        act_all = act_scale_1.clone()

        for scaleID in range(1, len(self.scales)):
            act_relation_all = torch.zeros_like(act_scale_1)
            # iterate over the scales
            num_total_relations = len(self.relations_scales[scaleID])
            num_select_relations = self.subsample_scales[scaleID]
            idx_relations_evensample = [
                int(np.ceil(i * num_total_relations / num_select_relations)) for i in range(num_select_relations)
            ]

            # for idx in idx_relations_randomsample:
            for idx in idx_relations_evensample:
                act_relation = input[:, self.relations_scales[scaleID][idx], :]
                act_relation = act_relation.view(act_relation.size(0), self.scales[scaleID] * self.img_feature_dim)
                act_relation = self.fc_fusion_scales[scaleID](act_relation)
                act_relation = act_relation.unsqueeze(1)  # add one dimension for the later concatenation
                act_relation_all += act_relation

            act_all = torch.cat((act_all, act_relation_all), 1)
        return act_all

    def return_relationset(self, num_frames, num_frames_relation):
        import itertools

        return list(itertools.combinations([i for i in range(num_frames)], num_frames_relation))


# definition of Temporal-ConvNet Layer
class TCL(pl.LightningModule):
    def __init__(self, conv_size, dim):
        super(TCL, self).__init__()

        self.conv2d = nn.Conv2d(dim, dim, kernel_size=(conv_size, 1), padding=(conv_size // 2, 0))

        # initialization
        kaiming_normal_(self.conv2d.weight)

    def forward(self, x):
        x = self.conv2d(x)

        return x


<<<<<<< HEAD
class TA3NTrainer(DANNtrainerVideo):
=======
class FrameAggregation(pl.LightningModule):
>>>>>>> 5de648ca
    def __init__(
        self,
        critic,
        input_size=512,
        frame_aggregation="trn-m",
        num_segments=4,
        beta=0.5,
        trn_bottleneck=512,
        use_attn="TransAttn",
        n_ts=5,
        rnn_cell="LSTM",
        n_directions=1,
        n_rnn=1,
    ):
        super(FrameAggregation, self).__init__()
        self.domain_classifier = critic
        self.frame_aggregation = frame_aggregation
        self.num_segments = num_segments
        self.beta = beta
        self.use_attn = use_attn
        self.n_ts = n_ts
        self.rnn_cell = rnn_cell
        self.n_directions = n_directions
        self.n_layers = n_rnn

        if self.frame_aggregation == "trn":
            self.TRN = self.TRN = TRNRelationModule(input_size, trn_bottleneck, self.num_segments)
        elif self.frame_aggregation == "trn-m":
            self.TRN = TRNRelationModuleMultiScale(input_size, trn_bottleneck, self.num_segments)

        self.hidden_dim = input_size
        if self.rnn_cell == "LSTM":
            self.rnn = nn.LSTM(
                input_size,
                self.hidden_dim // self.n_directions,
                self.n_layers,
                batch_first=True,
                bidirectional=bool(int(self.n_directions / 2)),
            )
        elif self.rnn_cell == "GRU":
            self.rnn = nn.GRU(
                input_size,
                self.hidden_dim // self.n_directions,
                self.n_layers,
                batch_first=True,
                bidirectional=bool(int(self.n_directions / 2)),
            )
        else:
            self.rnn = None

        self.bn_1 = nn.BatchNorm1d(input_size)
        self.bn_2 = nn.BatchNorm1d(input_size)

    def get_trans_attn(self, pred_domain):
        softmax = nn.Softmax(dim=1)
        logsoftmax = nn.LogSoftmax(dim=1)
        entropy = torch.sum(-softmax(pred_domain) * logsoftmax(pred_domain), 1)
        weights = 1 - entropy

        return weights

    def get_general_attn(self, feat):
        num_segments = feat.size()[1]
        feat = feat.view(-1, feat.size()[-1])  # reshape features: 128x4x256 --> (128x4)x256
        weights = self.attn_layer(feat)  # e.g. (128x4)x1
        weights = weights.view(-1, num_segments, weights.size()[-1])  # reshape attention weights: (128x4)x1 --> 128x4x1
        weights = nn.functional.softmax(weights, dim=1)  # softmax over segments ==> 128x4x1

        return weights

    def forward(self, input, domain_pred):
        if self.frame_aggregation == "rnn":
            # 2. RNN
            x = input.view((-1, self.num_segments) + input.size()[-1:])  # reshape for RNN

            # temporal segments and pooling
            len_ts = round(self.num_segments / self.n_ts)
            num_extra_f = len_ts * self.n_ts - self.num_segments
            if num_extra_f < 0:  # can remove last frame-level features
                x = x[
                    :, : len_ts * self.n_ts, :
                ]  # make the temporal length can be divided by n_ts (16 x 25 x 512 --> 16 x 24 x 512)
            elif num_extra_f > 0:  # need to repeat last frame-level features
                x = torch.cat(
                    (x, x[:, -1:, :].repeat(1, num_extra_f, 1)), 1
                )  # make the temporal length can be divided by n_ts (16 x 5 x 512 --> 16 x 6 x 512)

            x = x.view(
                (input.size()[0] // self.num_segments, self.n_ts, len_ts) + x.size()[2:]
            )  # 16 x 6 x 512 --> 16 x 3 x 2 x 512
            x = nn.MaxPool2d(kernel_size=(len_ts, 1))(x)  # 16 x 3 x 2 x 512 --> 16 x 3 x 1 x 512
            x = x.squeeze(2)  # 16 x 3 x 1 x 512 --> 16 x 3 x 512

            hidden_temp = torch.zeros(
                self.n_layers * self.n_directions, x.size(0), self.hidden_dim // self.n_directions
            )
            hidden_temp = hidden_temp.type_as(input)

            if self.rnn_cell == "LSTM":
                hidden_init = (hidden_temp, hidden_temp)
            elif self.rnn_cell == "GRU":
                hidden_init = hidden_temp

            self.rnn.flatten_parameters()
            x, hidden_final = self.rnn(x, hidden_init)  # e.g. 16 x 25 x 512

            # get the last feature vector
            x = x[:, -1, :]

            attn_relation = x[:, 0]
            # assign random tensors to attention values to avoid runtime error
        elif self.frame_aggregation == "avgpool":
            x = input.view(
                (input.size()[0] // self.num_segments, 1, self.num_segments) + input.size()[-1:]
            )  # reshape based on the segments (e.g. 16 x 1 x 5 x 512)

            attn_relation = x[:, 0]

            if self.use_attn == "TransAttn":  # get the attention weighting
                weights_attn = self.get_trans_attn(domain_pred)
                weights_attn = weights_attn.view(x.size()[-1] // self.num_segments, 1, self.num_segments, 1).repeat(
                    1, 1, 1, input.size()[-1]
                )  # reshape & repeat weights (e.g. 16 x 1 x 5 x 512)
                x = (weights_attn + 1) * x
                attn_relation = weights_attn[:, :, 0]

            x = nn.AvgPool2d([self.num_segments, 1])(x)  # e.g. 16 x 1 x 1 x 512
            x = x.squeeze(1).squeeze(1)  # e.g. 16 x 512

            # assign random tensors to attention values to avoid runtime error
        elif "trn" in self.frame_aggregation:
            if input.size()[0] % self.num_segments == 0:
                n = self.num_segments
            else:
                n = self.num_segments + 1
            x = input.view(
                (input.size()[0] // n, n) + input.size()[-1:]
            )  # reshape based on the segments (e.g. 640x512 --> 128x5x512)

            x = self.TRN(x)
            # 128x5x512 --> 128x5x256 (256-dim. relation feature vectors x 5)

            # adversarial branch
            domain_pred = self.domain_classifier(x, self.beta, isRelation=True)

            # transferable attention
            if self.use_attn is not None:  # get the attention weighting
                if self.use_attn == "TransAttn":
                    weights_attn = self.get_trans_attn(domain_pred)
                elif self.use_attn == "general":
                    weights_attn = self.get_general_attn(x)
                # print(weights_attn.size(), x.size())
                weights_attn = weights_attn.view(self.num_segments, 1).repeat(1, x.size()[0])
                # print(weights_attn.size(), x.size())
                x = torch.mm(weights_attn, x)
                weights_attn = weights_attn.unsqueeze(0)
                attn_relation = weights_attn[:, :, 0]
            else:
                attn_relation = x[:, :, 0]
                # assign random tensors to attention values to avoid runtime error

            # sum up relation features (ignore 1-relation)
            x = torch.sum(x, 1)

        elif self.frame_aggregation == "temconv":  # DA operation inside temconv
            x = input.view(
                (input.size()[0] // self.num_segments, 1, self.num_segments) + input.size()[-1:]
            )  # reshape based on the segments

            # 1st TCL
            x = self.tcl_3_1(x)

            if self.use_bn is not None:
                x = self.bn_1(x)
                x = self.bn_2(x)
                x = x.view((-1, 1, input.size()[-1]) + x.size()[-1:])

            x = self.relu(x)  # 16 x 1 x 5 x 512

            x = nn.AvgPool2d(kernel_size=(self.num_segments, 1))(x)  # 16 x 4 x 1 x 512

            x = x.squeeze(1).squeeze(1)  # e.g. 16 x 512
            attn_relation = x[:, :, 0]

        return x, attn_relation<|MERGE_RESOLUTION|>--- conflicted
+++ resolved
@@ -609,37 +609,8 @@
                 reverse_feature_audio = ReverseLayerF.apply(x_audio, self.alpha)
                 adversarial_output_audio = self.domain_classifier(reverse_feature_audio)
 
-<<<<<<< HEAD
             x = self.concatenate_feature(x_rgb, x_flow, x_audio)
-=======
-            # if self.method is Method.TA3N:
-            #     if self.rgb:
-            #         _, _ = self.agg(x_rgb, adversarial_output_rgb)
-            #     if self.flow:
-            #         _, _ = self.agg(x_flow, adversarial_output_flow)
-            #     if self.audio:
-            #         _, _ = self.agg(x_audio, adversarial_output_audio)
-
-            if self.rgb:
-                if self.flow:
-                    if self.audio:  # For all inputs
-                        x = torch.cat((x_rgb, x_flow, x_audio), dim=1)
-                    else:  # For joint(rgb+flow) input
-                        x = torch.cat((x_rgb, x_flow), dim=1)
-                else:
-                    if self.audio:  # For rgb+audio input
-                        x = torch.cat((x_rgb, x_audio), dim=1)
-                    else:  # For rgb input
-                        x = x_rgb
-            else:
-                if self.flow:
-                    if self.audio:  # For flow+audio input
-                        x = torch.cat((x_flow, x_audio), dim=1)
-                    else:  # For flow input
-                        x = x_flow
-                else:  # For audio input
-                    x = x_audio
->>>>>>> 5de648ca
+
 
             class_output = self.classifier(x)
 
@@ -1284,11 +1255,8 @@
         return x
 
 
-<<<<<<< HEAD
 class TA3NTrainer(DANNtrainerVideo):
-=======
-class FrameAggregation(pl.LightningModule):
->>>>>>> 5de648ca
+
     def __init__(
         self,
         critic,
