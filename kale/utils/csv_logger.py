"""
Logging functions, including saving results from multiple runs to CSV, from https://github.com/criteo-research/pytorch-ada/blob/master/adalib/ada/utils/experimentation.py and
https://github.com/criteo-research/pytorch-ada/blob/master/adalib/ada/utils/experimentation_results.py
"""
import hashlib
import json
import logging
import os.path
import re
import shutil
from datetime import datetime

import numpy as np
import pandas as pd
from pytorch_lightning.callbacks import ModelCheckpoint


def param_to_str(param_dict):
    """Convert (hyper)parameter to a string"""

    def key_val_mapper(kv):
        if isinstance(kv[1], dict):
            return param_to_str(kv[1])
        if isinstance(kv[1], float):
            return f"{kv[0]}{kv[1]:.2f}"
        if isinstance(kv[1], bool):
            return kv[0] if kv[1] else f"no-{kv[0]}"
        if isinstance(kv[1], str):
            return kv[1]
        if isinstance(kv[1], np.ndarray):
            # return "array"
            return "x".join(map(str, kv[1].flatten()))
        return f"{kv[0]}{kv[1]}"

    return "-".join(map(key_val_mapper, param_dict.items()))


def create_timestamp_string(fmt="%Y-%m-%d.%H.%M.%S.%f"):
    now = datetime.now()
    time_str = now.strftime(fmt)
    return time_str


def param_to_hash(param_dict):
    """Generate a hash for a fixed hyperparameter setting"""
    config_hash = hashlib.md5(json.dumps(param_dict, sort_keys=True).encode("utf-8")).hexdigest()
    return config_hash


def record_hashes(hash_file, hash_, value):
    """Record the hash and assoicated (training) parameters

    Args:
        hash_file (string): the (json) file for recording hash info
        hash_ (hash): the hash
        value (dictionary): the (unique parameter) setting
    """
    if os.path.exists(hash_file):
        with open(hash_file, "r") as fd:
            known_hashes = json.load(fd)
    else:
        known_hashes = {}

    if hash_ not in known_hashes:
        known_hashes[hash_] = value
        with open(hash_file, "w") as fd:
            json.dump(known_hashes, fd, indent=2)
            fd.write("\n")
        return True
    return False


def setup_logger(train_params, output_dir, method_name, seed):
    """[summary]

    Args:
        train_params (dictionary): training parameters to generate a unique hash for logging
        output_dir (string): the path to log results
        method_name (string): the ML method

    Returns:
        [type]: [description]
        logger (logging): a logger for logging results
        results (kale.utils.csv_logger.XpResults): csv logger
        checkpoint_callback (pytorch_lightning.callbacks.ModelCheckpoint): for callback
        test_csv_file (string): the unique csv file to log results for a fixed set of training
                                parameters for different methods
    """
    params_hash = param_to_hash(train_params)
    hash_file = os.path.join(output_dir, "parameters.json")
    record_hashes(hash_file, params_hash, train_params)
    output_file_prefix = os.path.join(output_dir, params_hash)

    test_csv_file = f"{output_file_prefix}.csv"
    checkpoint_dir = os.path.join(output_dir, "checkpoints", params_hash)

    # To simplify

    path_method_name = re.sub(r"[^-/\w\.]", "_", method_name)
    full_checkpoint_dir = os.path.join(checkpoint_dir, path_method_name, f"seed_{seed}")
    checkpoint_callback = ModelCheckpoint(
<<<<<<< HEAD
        dirpath=full_checkpoint_dir,
        filename="{epoch}-{step}-{V_target_acc:.4f}",
        save_last=True,
        save_top_k=1,
        monitor="V_target_acc",
        mode="max",
=======
        filepath=os.path.join(full_checkpoint_dir, "{epoch}"), monitor="last_epoch", mode="max",
>>>>>>> f02ff988
    )

    results = XpResults.from_file(["source acc", "target acc", "domain acc"], test_csv_file)
    format_str = "@%(asctime)s %(name)s [%(levelname)s] - (%(message)s)"
    logging.basicConfig(format=format_str)
    logger = logging.getLogger()
    logger.setLevel(logging.INFO)

    return logger, results, checkpoint_callback, test_csv_file


# From https://github.com/criteo-research/pytorch-ada/blob/master/adalib/ada/utils/experimentation_results.py
class XpResults:
    """
    Args:
        metrics (list of string): Which metrics to record.
        df (pandas.DataFrame, optional): columns are: metrics + [seed, method, split].
        Defaults to None.
    """

    @staticmethod
    def from_file(metrics, filepath):
        """Set up what metrics to log and where to log

        Args:
            metrics (list of string): metrics to record
            filepath ([type]): the filepath to save the metric values

        Returns:
            kale.utils.csv_logger.XpResults: csv logger
        """
        if os.path.exists(filepath):
            df = pd.read_csv(filepath, index_col=0)
            # time_str = xp.create_timestamp_string()
            time_str = create_timestamp_string()
            backup_file = f"{filepath}.{time_str}.bak"
            logging.info(f"Copying {filepath} to {backup_file}")
            shutil.copyfile(filepath, backup_file)
            return XpResults(metrics, df)
        else:
            return XpResults(metrics)

    def __init__(self, metrics, df=None):
        """
        Args:
            metrics (list of string): Which metrics to record.
            df (pandas.DataFrame, optional): columns are: metrics + [seed, method, split].
            Defaults to None.
        """
        self._metrics = metrics[:]
        if df is None:
            self._df = pd.DataFrame(columns=metrics + ["seed", "method", "split"])
        else:
            self._df = df.copy()

    def __len__(self):
        return len(self._df)

    def already_computed(self, method_name, seed):
        if len(self._df) == 0:
            return False
        ms_df = self._df.query(f"method == '{method_name}' and seed == '{seed}'")
        if len(ms_df) == 0:
            return False
        for m in self._metrics:
            if m not in ms_df.columns:
                return False
        return True

    def remove(self, method_names):
        logging.info(method_names)
        self._df = self._df[~self._df["method"].isin(method_names)]

    def update(self, is_validation, method_name, seed, metric_values):
        """Update the log with metric values"""
        split, prefix = ("Validation", "V") if is_validation else ("Test", "Te")
        results = pd.DataFrame(
<<<<<<< HEAD
            {k: metric_values.get(f"{prefix}_{k.replace(' ', '_')}", None).item() for k in self._metrics},
            index=[0],
=======
            {k: metric_values.get(f"{prefix}_{k.replace(' ', '_')}", None) for k in self._metrics}, index=[0],
>>>>>>> f02ff988
        )
        results["seed"] = seed
        results["method"] = method_name
        results["split"] = split
        self._df = self._df.append(results, ignore_index=True)

    def get_data(self):
        return self._df

    def get_best_archi_seed(self):
        return self._df.sort_values(by=self._metrics, ascending=False).head(1).seed.values[0]

    def get_last_seed(self):
        return self._df.tail(1).seed.values[0]

    def get_mean_seed(self, mean_metric):
        """Sorted (ascending) mean metric values for all seeds"""
        if mean_metric not in self._metrics:
            raise ValueError(f"Unknown metric: {mean_metric}")
        all_res_valid = self._df.query("split=='Validation'").dropna()
        if all_res_valid.empty:
            all_res_valid = self._df.query("split=='Test'").dropna()
        all_res_valid[mean_metric] = all_res_valid[mean_metric].astype(np.float)
        tres_means = all_res_valid.groupby("method").mean()[mean_metric]
        all_seed_res = all_res_valid.pivot(index="seed", columns="method", values=mean_metric)

        def dist_to_mean(row):
            return np.mean((row - tres_means) ** 2)

        all_seed_res["dist"] = all_seed_res.apply(dist_to_mean, axis=1)
        return all_seed_res.sort_values(by="dist", ascending=True).head(1).index[0]

    def to_csv(self, filepath):
        """Data frame to CSV"""
        self._df.to_csv(filepath)

    def print_scores(
        self, method_name, split="Validation", stdout=True, fdout=None, print_func=logging.info, file_format="markdown",
    ):
        """Print out the performance scores (over multiple runs)"""
        mres = self._df.query(f"method == '{method_name}' and split == '{split}'")
        nsamples = len(mres)
        mmres = [(mres[m].mean(), mres[m].std() / np.sqrt(nsamples)) for m in self._metrics]
        if stdout:
            print_func(
                "{} {}\t {}".format(
                    split,
                    method_name,
                    "\t\t".join((f"{m * 100:.1f}% +- {1.96 * s * 100:.2f} ({nsamples} runs)" for m, s in mmres)),
                )
            )
        if fdout is not None:
            if file_format == "markdown":
                fdout.write(f"|{method_name}|")
                fdout.write("|".join((f"{m * 100:.1f}% +- {1.96 * s * 100:.2f}" for m, s in mmres)))
                fdout.write("|\n")
            else:
                fdout.write(method_name)
                fdout.write(" " * (10 - len(method_name)))
                fdout.write("\t\t".join((f"{m * 100:.1f}% +- {1.96 * s * 100:.2f}" for m, s in mmres)))
                fdout.write(f" ({split})")
                fdout.write("\n")

    def append_to_txt(self, filepath, test_params, nseeds, splits=None):
        """Append log info to a text log file"""
        if splits is None:
            splits = ["Validation", "Test"]
        with open(filepath, "a") as fd:
            fd.write(param_to_str(test_params))
            # fd.write(xp.param_to_str(test_params))
            fd.write("\n")
            logging.info(" " * 10, "\t\t".join(self._metrics))
            fd.write("nseeds = ")
            fd.write(str(nseeds))
            fd.write("\n")
            fd.write("method\t")
            fd.write("\t\t".join(self._metrics))
            fd.write("\n")
            for name in self._df.method.unique():
                for split in splits:
                    self.print_scores(
                        method_name=name, split=split, stdout=True, fdout=fd, file_format="text",
                    )
            fd.write("\n")

    def append_to_markdown(self, filepath, test_params, nseeds, splits=None):
        """Append log info to a markdown log file"""
        if splits is None:
            splits = ["Validation", "Test"]
        with open(filepath, "a") as fd:
            fd.write(param_to_str(test_params))
            # fd.write(xp.param_to_str(test_params))
            fd.write("\n")
            logging.info(" " * 10, "\t\t".join(self._metrics))
            fd.write("nseeds = ")
            fd.write(str(nseeds))
            fd.write("\n")
            fd.write(f"|Method|{'|'.join(self._metrics)}|\n")
            fd.write("|:----|")
            for i in range(len(self._metrics)):
                fd.write(":---:|")
            fd.write("\n")
            for name in self._df.method.unique():
                for split in splits:
                    self.print_scores(method_name=name, split=split, stdout=True, fdout=fd)
            fd.write("\n")<|MERGE_RESOLUTION|>--- conflicted
+++ resolved
@@ -11,6 +11,7 @@
 from datetime import datetime
 
 import numpy as np
+
 import pandas as pd
 from pytorch_lightning.callbacks import ModelCheckpoint
 
@@ -99,16 +100,12 @@
     path_method_name = re.sub(r"[^-/\w\.]", "_", method_name)
     full_checkpoint_dir = os.path.join(checkpoint_dir, path_method_name, f"seed_{seed}")
     checkpoint_callback = ModelCheckpoint(
-<<<<<<< HEAD
         dirpath=full_checkpoint_dir,
         filename="{epoch}-{step}-{V_target_acc:.4f}",
         save_last=True,
         save_top_k=1,
         monitor="V_target_acc",
         mode="max",
-=======
-        filepath=os.path.join(full_checkpoint_dir, "{epoch}"), monitor="last_epoch", mode="max",
->>>>>>> f02ff988
     )
 
     results = XpResults.from_file(["source acc", "target acc", "domain acc"], test_csv_file)
@@ -186,12 +183,7 @@
         """Update the log with metric values"""
         split, prefix = ("Validation", "V") if is_validation else ("Test", "Te")
         results = pd.DataFrame(
-<<<<<<< HEAD
-            {k: metric_values.get(f"{prefix}_{k.replace(' ', '_')}", None).item() for k in self._metrics},
-            index=[0],
-=======
-            {k: metric_values.get(f"{prefix}_{k.replace(' ', '_')}", None) for k in self._metrics}, index=[0],
->>>>>>> f02ff988
+            {k: metric_values.get(f"{prefix}_{k.replace(' ', '_')}", None).item() for k in self._metrics}, index=[0],
         )
         results["seed"] = seed
         results["method"] = method_name
